--- conflicted
+++ resolved
@@ -64,14 +64,8 @@
   --movie-dir, -m           movie base directory (defaults to current directory)
   --tv-template             tv series path template
   --movie-template          movie path template
-<<<<<<< HEAD
   --extensions, -e          types of files that should be sorted (default mp4,m4v,avi,mkv,mpeg,mpg,mov,webm)
-  --concurrency, -c         search concurrency [warning] setting this too high can cause rate-limiting
-                            errors (default 6)
-=======
-  --extensions, -e          types of files that should be sorted (default mp4,avi,mkv,mpeg,mpg,mov,webm)
   --concurrency, -c         search concurrency [warning] setting this too high can cause rate-limiting errors (default 6)
->>>>>>> 9aa47631
   --file-limit, -f          maximum number of files to search (default 1000)
   --num-dirs, -n            number of directories to include in search (default 0 where -1 means all dirs)
   --accuracy-threshold, -a  filename match accuracy threshold (default 95)
