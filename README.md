--- conflicted
+++ resolved
@@ -73,13 +73,8 @@
   --recursive, -r           also search through subdirectories
   --dry-run, -d             perform sort but don't actually move any files
   --skip-hidden, -s         skip dot files
-<<<<<<< HEAD
   --skip-subs               skip subtitles (srt files)
-  --action                  filesystem action used to sort files (available <copy|link|move>, default
-                            move)
-=======
   --action                  filesystem action used to sort files (copy|link|move, default move)
->>>>>>> 33057a2c
   --hard-link, -h           use hardlinks instead of symlinks (forces --action link)
   --overwrite, -o           overwrites duplicates
   --overwrite-if-larger     overwrites duplicates if the new file is larger
